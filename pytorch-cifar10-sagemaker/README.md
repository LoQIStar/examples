--- conflicted
+++ resolved
@@ -1,16 +1,12 @@
 # PyTorch Cifar10 SageMaker Sweep
 
-This example uses [AWS SageMaker](https://aws.amazon.com/sagemaker/) to launch a hyperparameter sweep. `train.py` uses
-<<<<<<< HEAD
-the sagemaker api to launch a sweep. 
+This example uses [AWS SageMaker](https://aws.amazon.com/sagemaker/) to launch a hyperparameter sweep. `train.py` uses the AWS SageMaker api to launch a sweep. 
 
 If you run this script outside of a SageMaker notebook instance, you'll need to download the aws cli and run aws configure and then set the **SAGEMAKER_ROLE** environment variable to an AWS role name that has access to SageMaker, you can find your roles [here](https://console.aws.amazon.com/iam/home?#/roles).
 
-To authenticate with W&B, we call `wandb.sagemaker_auth()` in `train.py`. This will look for W&B credentials in the current environment and pass them to sagemaker.
+To authenticate with W&B, we call `wandb.sagemaker_auth(path="source")` in `train.py`. This will look for W&B credentials in the current environment and pass them to sagemaker. Calling `wandb login MY_API_KEY` on the machine you're running from will ensure credentials get passed.
+
 
 The first time you run this script, run as `python train.py upload-data` which will upload the cifar10 data to an S3 bucket.
-=======
-the sagemaker api to launch a sweep, you can also use `train.ipyndb` to run from a notebook. If you run this script outside of a SageMaker notebook instance, you'll need to set the **SAGEMAKER_ROLE** environment variable to an AWS role name that has access to SageMaker, you can find your roles [here](https://console.aws.amazon.com/iam/home?#/roles).
 
-To authenticate with W&B, we call `wandb.sagemaker_auth(path="source")` in `train.py`. This will look for W&B credentials in the current environment and pass them to sagemaker. Calling `wandb login MY_API_KEY` on the machine you're running from will ensure credentials get passed.
->>>>>>> 53f30fad
+
